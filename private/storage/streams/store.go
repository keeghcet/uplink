// Copyright (C) 2019 Storj Labs, Inc.
// See LICENSE for copying information.

package streams

import (
	"context"
	"crypto/rand"
	"io"
	"io/ioutil"
	mathrand "math/rand" // Using mathrand here because crypto-graphic randomness is not required.
	"sync"
	"time"

	"github.com/spacemonkeygo/monkit/v3"
	"github.com/zeebo/errs"
	"go.uber.org/zap"

	"storj.io/common/context2"
	"storj.io/common/encryption"
	"storj.io/common/paths"
	"storj.io/common/pb"
	"storj.io/common/ranger"
	"storj.io/common/storj"
	"storj.io/uplink/private/ecclient"
	"storj.io/uplink/private/eestream"
	"storj.io/uplink/private/metainfo"
)

type ctxKey int

const (
	disableDeleteOnCancelKey ctxKey = 1
)

// DisableDeleteOnCancel changes upload behavior to skip object cleanup
// when an upload is canceled. This is not recommended and may cause
// zombie segments. This function is a stop gap for one customer and will
// be removed soon. Buyer beware.
func DisableDeleteOnCancel(ctx context.Context) context.Context {
	return context.WithValue(ctx, disableDeleteOnCancelKey, true)
}

func shouldDeleteOnCancel(ctx context.Context) bool {
	val, ok := ctx.Value(disableDeleteOnCancelKey).(bool)
	disable := ok && val
	return !disable
}

var mon = monkit.Package()

// Meta info about a stream.
type Meta struct {
	Modified   time.Time
	Expiration time.Time
	Size       int64
	Data       []byte
}

// Metadata interface returns the latest metadata for an object.
type Metadata interface {
	Metadata() ([]byte, error)
}

// Store is a store for streams. It implements typedStore as part of an ongoing migration
// to use typed paths. See the shim for the store that the rest of the world interacts with.
type Store struct {
	metainfo             *metainfo.Client
	ec                   ecclient.Client
	segmentSize          int64
	encStore             *encryption.Store
	encryptionParameters storj.EncryptionParameters
	inlineThreshold      int

	rngMu sync.Mutex
	rng   *mathrand.Rand
}

// NewStreamStore constructs a stream store.
func NewStreamStore(metainfo *metainfo.Client, ec ecclient.Client, segmentSize int64, encStore *encryption.Store, encryptionParameters storj.EncryptionParameters, inlineThreshold int) (*Store, error) {
	if segmentSize <= 0 {
		return nil, errs.New("segment size must be larger than 0")
	}
	if encryptionParameters.BlockSize <= 0 {
		return nil, errs.New("encryption block size must be larger than 0")
	}

	return &Store{
		metainfo:             metainfo,
		ec:                   ec,
		segmentSize:          segmentSize,
		encStore:             encStore,
		encryptionParameters: encryptionParameters,
		inlineThreshold:      inlineThreshold,
		rng:                  mathrand.New(mathrand.NewSource(time.Now().UnixNano())),
	}, nil
}

// Close closes the underlying resources passed to the metainfo DB.
func (s *Store) Close() error {
	return s.metainfo.Close()
}

// Put breaks up data as it comes in into s.segmentSize length pieces, then
// store the first piece at s0/<key>, second piece at s1/<key>, and the
// *last* piece at l/<key>. Store the given metadata, along with the number
// of segments, in a new protobuf, in the metadata of l/<key>.
//
// If there is an error, it cleans up any uploaded segment before returning.
func (s *Store) Put(ctx context.Context, bucket, unencryptedKey string, data io.Reader, metadata Metadata, expiration time.Time) (_ Meta, err error) {
	defer mon.Task()(&ctx)(&err)
	derivedKey, err := encryption.DeriveContentKey(bucket, paths.NewUnencrypted(unencryptedKey), s.encStore)
	if err != nil {
		return Meta{}, err
	}
	encPath, err := encryption.EncryptPathWithStoreCipher(bucket, paths.NewUnencrypted(unencryptedKey), s.encStore)
	if err != nil {
		return Meta{}, err
	}

	beginObjectReq := &metainfo.BeginObjectParams{
		Bucket:               []byte(bucket),
		EncryptedPath:        []byte(encPath.Raw()),
		ExpiresAt:            expiration,
		EncryptionParameters: s.encryptionParameters,
	}

	var streamID storj.StreamID
	defer func() {
		if err != nil {
			s.cancelHandler(context2.WithoutCancellation(ctx), bucket, unencryptedKey)
			return
		}
	}()

	var (
		currentSegment      int64
		contentKey          storj.Key
		streamSize          int64
		lastSegmentSize     int64
		encryptedKey        []byte
		keyNonce            storj.Nonce
		objectRS, segmentRS eestream.RedundancyStrategy

		requestsToBatch = make([]metainfo.BatchItem, 0, 2)
	)

	maxEncryptedSegmentSize, err := encryption.CalcEncryptedSize(s.segmentSize, s.encryptionParameters)
	if err != nil {
		return Meta{}, err
	}

	eofReader := NewEOFReader(data)
	for !eofReader.IsEOF() && !eofReader.HasError() {
		// generate random key for encrypting the segment's content
		_, err := rand.Read(contentKey[:])
		if err != nil {
			return Meta{}, err
		}

		// Initialize the content nonce with the current total segment incremented
		// by 1 because at this moment the next segment has not been already
		// uploaded.
		// The increment by 1 is to avoid nonce reuse with the metadata encryption,
		// which is encrypted with the zero nonce.
		contentNonce := storj.Nonce{}
		_, err = encryption.Increment(&contentNonce, currentSegment+1)
		if err != nil {
			return Meta{}, err
		}

		// generate random nonce for encrypting the content key
		_, err = rand.Read(keyNonce[:])
		if err != nil {
			return Meta{}, err
		}

		encryptedKey, err = encryption.EncryptKey(&contentKey, s.encryptionParameters.CipherSuite, derivedKey, &keyNonce)
		if err != nil {
			return Meta{}, err
		}

		sizeReader := SizeReader(eofReader)
		segmentReader := io.LimitReader(sizeReader, s.segmentSize)
		peekReader := NewPeekThresholdReader(segmentReader)
		// If the data is larger than the inline threshold size, then it will be a remote segment
		isRemote, err := peekReader.IsLargerThan(s.inlineThreshold)
		if err != nil {
			return Meta{}, err
		}

		segmentEncryption := storj.SegmentEncryption{}
		if s.encryptionParameters.CipherSuite != storj.EncNull {
			segmentEncryption = storj.SegmentEncryption{
				EncryptedKey:      encryptedKey,
				EncryptedKeyNonce: keyNonce,
			}
		}

		if isRemote {
			encrypter, err := encryption.NewEncrypter(s.encryptionParameters.CipherSuite, &contentKey, &contentNonce, int(s.encryptionParameters.BlockSize))
			if err != nil {
				return Meta{}, err
			}

			paddedReader := encryption.PadReader(ioutil.NopCloser(peekReader), encrypter.InBlockSize())
			transformedReader := encryption.TransformReader(paddedReader, encrypter, 0)

			beginSegment := &metainfo.BeginSegmentParams{
				MaxOrderLimit: maxEncryptedSegmentSize,
				Position: storj.SegmentPosition{
					Index: int32(currentSegment),
				},
			}

			var responses []metainfo.BatchResponse
			if currentSegment == 0 {
				responses, err = s.metainfo.Batch(ctx, beginObjectReq, beginSegment)
				if err != nil {
					return Meta{}, err
				}
				objResponse, err := responses[0].BeginObject()
				if err != nil {
					return Meta{}, err
				}
				streamID = objResponse.StreamID
				objectRS = objResponse.RedundancyStrategy
			} else {
				beginSegment.StreamID = streamID
				responses, err = s.metainfo.Batch(ctx, append(requestsToBatch, beginSegment)...)
				requestsToBatch = requestsToBatch[:0]
				if err != nil {
					return Meta{}, err
				}
			}

			segResponse, err := responses[1].BeginSegment()
			if err != nil {
				return Meta{}, err
			}
			segmentID := segResponse.SegmentID
			limits := segResponse.Limits
			piecePrivateKey := segResponse.PiecePrivateKey
			segmentRS = segResponse.RedundancyStrategy

			if segmentRS == (eestream.RedundancyStrategy{}) {
				segmentRS = objectRS
			}
			encSizedReader := SizeReader(transformedReader)
			uploadResults, err := s.ec.PutSingleResult(ctx, limits, piecePrivateKey, segmentRS, encSizedReader, expiration)
			if err != nil {
				return Meta{}, err
			}

			requestsToBatch = append(requestsToBatch, &metainfo.CommitSegmentParams{
				SegmentID:         segmentID,
				SizeEncryptedData: encSizedReader.Size(),
				PlainSize:         sizeReader.Size(),
				Encryption:        segmentEncryption,
				UploadResult:      uploadResults,
			})
		} else {
			data, err := ioutil.ReadAll(peekReader)
			if err != nil {
				return Meta{}, err
			}

			cipherData, err := encryption.Encrypt(data, s.encryptionParameters.CipherSuite, &contentKey, &contentNonce)
			if err != nil {
				return Meta{}, err
			}

			makeInlineSegment := &metainfo.MakeInlineSegmentParams{
				Position: storj.SegmentPosition{
					Index: int32(currentSegment),
				},
				Encryption:          segmentEncryption,
				EncryptedInlineData: cipherData,
				PlainSize:           int64(len(data)),
			}
			if currentSegment == 0 {
				responses, err := s.metainfo.Batch(ctx, beginObjectReq, makeInlineSegment)
				if err != nil {
					return Meta{}, err
				}
				objResponse, err := responses[0].BeginObject()
				if err != nil {
					return Meta{}, err
				}
				streamID = objResponse.StreamID
			} else {
				makeInlineSegment.StreamID = streamID
				requestsToBatch = append(requestsToBatch, makeInlineSegment)
			}
		}

		lastSegmentSize = sizeReader.Size()
		streamSize += lastSegmentSize
		currentSegment++
	}

	totalSegments := currentSegment

	if eofReader.HasError() {
		return Meta{}, eofReader.err
	}

	metadataBytes, err := metadata.Metadata()
	if err != nil {
		return Meta{}, err
	}

	streamInfo, err := pb.Marshal(&pb.StreamInfo{
		SegmentsSize:    s.segmentSize,
		LastSegmentSize: lastSegmentSize,
		Metadata:        metadataBytes,
	})
	if err != nil {
		return Meta{}, err
	}

	// encrypt metadata with the content encryption key and zero nonce.
	encryptedStreamInfo, err := encryption.Encrypt(streamInfo, s.encryptionParameters.CipherSuite, &contentKey, &storj.Nonce{})
	if err != nil {
		return Meta{}, err
	}

	streamMeta := pb.StreamMeta{
		NumberOfSegments:    totalSegments,
		EncryptedStreamInfo: encryptedStreamInfo,
		EncryptionType:      int32(s.encryptionParameters.CipherSuite),
		EncryptionBlockSize: s.encryptionParameters.BlockSize,
	}

	if s.encryptionParameters.CipherSuite != storj.EncNull {
		streamMeta.LastSegmentMeta = &pb.SegmentMeta{
			EncryptedKey: encryptedKey,
			KeyNonce:     keyNonce[:],
		}
	}

	objectMetadata, err := pb.Marshal(&streamMeta)
	if err != nil {
		return Meta{}, err
	}

	commitObject := metainfo.CommitObjectParams{
		StreamID:          streamID,
		EncryptedMetadata: objectMetadata,
	}
	if len(requestsToBatch) > 0 {
		_, err = s.metainfo.Batch(ctx, append(requestsToBatch, &commitObject)...)
	} else {
		err = s.metainfo.CommitObject(ctx, commitObject)
	}
	if err != nil {
		return Meta{}, err
	}

	satStreamID := &pb.SatStreamID{}
	err = pb.Unmarshal(streamID, satStreamID)
	if err != nil {
		return Meta{}, err
	}

	resultMeta := Meta{
		Modified:   satStreamID.CreationDate,
		Expiration: expiration,
		Size:       streamSize,
		Data:       metadataBytes,
	}

	return resultMeta, nil
}

<<<<<<< HEAD
// Get returns a ranger that knows what the overall size is (from l/<path> or listing all segments)
// and then returns the appropriate data from segments s0/<path>, s1/<path>,
// ..., n/<path>.
func (s *Store) Get(ctx context.Context, path Path, object storj.Object) (rr ranger.Ranger, err error) {
=======
// Get returns a ranger that knows what the overall size is (from l/<key>)
// and then returns the appropriate data from segments s0/<key>, s1/<key>,
// ..., l/<key>.
func (s *Store) Get(ctx context.Context, bucket, unencryptedKey string, object storj.Object) (rr ranger.Ranger, err error) {
>>>>>>> eb5b7475
	defer mon.Task()(&ctx)(&err)

	if object.Size == 0 {
		return ranger.ByteRanger(nil), nil
	}

	if object.FixedSegmentSize != 0 {
		return s.getWithLastSegment(ctx, path, object)
	}

	derivedKey, err := encryption.DeriveContentKey(path.Bucket(), path.UnencryptedPath(), s.encStore)
	if err != nil {
		return nil, err
	}

	// TODO can be batched with GetObject
	segmentsList, err := s.metainfo.ListSegments(ctx, metainfo.ListSegmentsParams{
		StreamID: object.ID,
	})
	if err != nil {
		return nil, err
	}

	var rangers []ranger.Ranger
	for _, segment := range segmentsList.Items {
		var contentNonce storj.Nonce
		_, err = encryption.Increment(&contentNonce, int64(segment.Position.Index)+1)
		if err != nil {
			return nil, err
		}

		rangers = append(rangers, &lazySegmentRanger{
			metainfo:             s.metainfo,
			streams:              s,
			streamID:             object.ID,
			position:             segment.Position,
			rs:                   object.RedundancyScheme,
			size:                 segment.PlainSize,
			derivedKey:           derivedKey,
			startingNonce:        &contentNonce,
			encryptionParameters: object.EncryptionParameters,
		})
	}

	return ranger.Concat(rangers...), nil
}

func (s *Store) getWithLastSegment(ctx context.Context, path Path, object storj.Object) (rr ranger.Ranger, err error) {
	defer mon.Task()(&ctx)(&err)

	info, limits, err := s.metainfo.DownloadSegment(ctx, metainfo.DownloadSegmentParams{
		StreamID: object.ID,
		Position: storj.SegmentPosition{
			Index: -1, // Request the last segment
		},
	})
	if err != nil {
		return nil, err
	}

	lastSegmentRanger, err := s.Ranger(ctx, info, limits, object.RedundancyScheme)
	if err != nil {
		return nil, err
	}

	derivedKey, err := encryption.DeriveContentKey(bucket, paths.NewUnencrypted(unencryptedKey), s.encStore)
	if err != nil {
		return nil, err
	}

	var rangers []ranger.Ranger
	for i := int64(0); i < object.SegmentCount-1; i++ {
		var contentNonce storj.Nonce
		_, err = encryption.Increment(&contentNonce, i+1)
		if err != nil {
			return nil, err
		}

		rangers = append(rangers, &lazySegmentRanger{
			metainfo: s.metainfo,
			streams:  s,
			streamID: object.ID,
			position: storj.SegmentPosition{
				Index: int32(i),
			},
			rs:                   object.RedundancyScheme,
			size:                 object.FixedSegmentSize,
			derivedKey:           derivedKey,
			startingNonce:        &contentNonce,
			encryptionParameters: object.EncryptionParameters,
		})
	}

	var contentNonce storj.Nonce
	_, err = encryption.Increment(&contentNonce, object.SegmentCount)
	if err != nil {
		return nil, err
	}

	decryptedLastSegmentRanger, err := decryptRanger(
		ctx,
		lastSegmentRanger,
		object.LastSegment.Size,
		object.EncryptionParameters,
		derivedKey,
		info.SegmentEncryption.EncryptedKey,
		&info.SegmentEncryption.EncryptedKeyNonce,
		&contentNonce,
	)
	if err != nil {
		return nil, err
	}

	rangers = append(rangers, decryptedLastSegmentRanger)
	return ranger.Concat(rangers...), nil
}

// Delete all the segments, with the last one last.
func (s *Store) Delete(ctx context.Context, bucket, unencryptedKey string) (err error) {
	defer mon.Task()(&ctx)(&err)

	encPath, err := encryption.EncryptPathWithStoreCipher(bucket, paths.NewUnencrypted(unencryptedKey), s.encStore)
	if err != nil {
		return err
	}

	_, err = s.metainfo.BeginDeleteObject(ctx, metainfo.BeginDeleteObjectParams{
		Bucket:        []byte(bucket),
		EncryptedPath: []byte(encPath.Raw()),
	})
	return err
}

type lazySegmentRanger struct {
	ranger               ranger.Ranger
	metainfo             *metainfo.Client
	streams              *Store
	streamID             storj.StreamID
	position             storj.SegmentPosition
	rs                   storj.RedundancyScheme
	size                 int64
	derivedKey           *storj.Key
	startingNonce        *storj.Nonce
	encryptionParameters storj.EncryptionParameters
}

// Size implements Ranger.Size.
func (lr *lazySegmentRanger) Size() int64 {
	return lr.size
}

// Range implements Ranger.Range to be lazily connected.
func (lr *lazySegmentRanger) Range(ctx context.Context, offset, length int64) (_ io.ReadCloser, err error) {
	defer mon.Task()(&ctx)(&err)

	if lr.ranger == nil {
		info, limits, err := lr.metainfo.DownloadSegment(ctx, metainfo.DownloadSegmentParams{
			StreamID: lr.streamID,
			Position: storj.SegmentPosition{
				PartNumber: lr.position.PartNumber,
				Index:      lr.position.Index,
			},
		})
		if err != nil {
			return nil, err
		}

		rr, err := lr.streams.Ranger(ctx, info, limits, lr.rs)
		if err != nil {
			return nil, err
		}

		encryptedKey, keyNonce := info.SegmentEncryption.EncryptedKey, info.SegmentEncryption.EncryptedKeyNonce
		lr.ranger, err = decryptRanger(ctx, rr, lr.size, lr.encryptionParameters, lr.derivedKey, encryptedKey, &keyNonce, lr.startingNonce)
		if err != nil {
			return nil, err
		}
	}
	return lr.ranger.Range(ctx, offset, length)
}

// decryptRanger returns a decrypted ranger of the given rr ranger.
func decryptRanger(ctx context.Context, rr ranger.Ranger, decryptedSize int64, encryptionParameters storj.EncryptionParameters, derivedKey *storj.Key, encryptedKey storj.EncryptedPrivateKey, encryptedKeyNonce, startingNonce *storj.Nonce) (decrypted ranger.Ranger, err error) {
	defer mon.Task()(&ctx)(&err)
	contentKey, err := encryption.DecryptKey(encryptedKey, encryptionParameters.CipherSuite, derivedKey, encryptedKeyNonce)
	if err != nil {
		return nil, err
	}

	decrypter, err := encryption.NewDecrypter(encryptionParameters.CipherSuite, contentKey, startingNonce, int(encryptionParameters.BlockSize))
	if err != nil {
		return nil, err
	}

	var rd ranger.Ranger
	if rr.Size()%int64(decrypter.InBlockSize()) != 0 {
		reader, err := rr.Range(ctx, 0, rr.Size())
		if err != nil {
			return nil, err
		}
		defer func() { err = errs.Combine(err, reader.Close()) }()
		cipherData, err := ioutil.ReadAll(reader)
		if err != nil {
			return nil, err
		}
		data, err := encryption.Decrypt(cipherData, encryptionParameters.CipherSuite, contentKey, startingNonce)
		if err != nil {
			return nil, err
		}
		return ranger.ByteRanger(data), nil
	}

	rd, err = encryption.Transform(rr, decrypter)
	if err != nil {
		return nil, err
	}
	return encryption.Unpad(rd, int(rd.Size()-decryptedSize))
}

// CancelHandler handles clean up of segments on receiving CTRL+C.
func (s *Store) cancelHandler(ctx context.Context, bucket, unencryptedKey string) {
	defer mon.Task()(&ctx)(nil)

	if shouldDeleteOnCancel(ctx) {
		// satellite deletes now from 0 to l so we can just use BeginDeleteObject
		err := s.Delete(ctx, bucket, unencryptedKey)
		if err != nil {
			zap.L().Warn("Failed deleting object", zap.String("Bucket", bucket), zap.String("key", unencryptedKey), zap.Error(err))
		}
	}
}

// Ranger creates a ranger for downloading erasure codes from piece store nodes.
func (s *Store) Ranger(
	ctx context.Context, info storj.SegmentDownloadInfo, limits []*pb.AddressedOrderLimit, objectRS storj.RedundancyScheme,
) (rr ranger.Ranger, err error) {
	defer mon.Task()(&ctx, info, limits, objectRS)(&err)

	// no order limits also means its inline segment
	if len(info.EncryptedInlineData) != 0 || len(limits) == 0 {
		return ranger.ByteRanger(info.EncryptedInlineData), nil
	}

	needed := objectRS.DownloadNodes()
	selected := make([]*pb.AddressedOrderLimit, len(limits))
	s.rngMu.Lock()
	perm := s.rng.Perm(len(limits))
	s.rngMu.Unlock()

	for _, i := range perm {
		limit := limits[i]
		if limit == nil {
			continue
		}

		selected[i] = limit

		needed--
		if needed <= 0 {
			break
		}
	}

	redundancy, err := eestream.NewRedundancyStrategyFromStorj(objectRS)
	if err != nil {
		return nil, err
	}

	rr, err = s.ec.Get(ctx, selected, info.PiecePrivateKey, redundancy, info.Size)
	return rr, err
}<|MERGE_RESOLUTION|>--- conflicted
+++ resolved
@@ -373,17 +373,10 @@
 	return resultMeta, nil
 }
 
-<<<<<<< HEAD
-// Get returns a ranger that knows what the overall size is (from l/<path> or listing all segments)
-// and then returns the appropriate data from segments s0/<path>, s1/<path>,
-// ..., n/<path>.
-func (s *Store) Get(ctx context.Context, path Path, object storj.Object) (rr ranger.Ranger, err error) {
-=======
 // Get returns a ranger that knows what the overall size is (from l/<key>)
 // and then returns the appropriate data from segments s0/<key>, s1/<key>,
 // ..., l/<key>.
 func (s *Store) Get(ctx context.Context, bucket, unencryptedKey string, object storj.Object) (rr ranger.Ranger, err error) {
->>>>>>> eb5b7475
 	defer mon.Task()(&ctx)(&err)
 
 	if object.Size == 0 {
@@ -391,10 +384,10 @@
 	}
 
 	if object.FixedSegmentSize != 0 {
-		return s.getWithLastSegment(ctx, path, object)
-	}
-
-	derivedKey, err := encryption.DeriveContentKey(path.Bucket(), path.UnencryptedPath(), s.encStore)
+		return s.getWithLastSegment(ctx, bucket, unencryptedKey, object)
+	}
+
+	derivedKey, err := encryption.DeriveContentKey(bucket, paths.NewUnencrypted(unencryptedKey), s.encStore)
 	if err != nil {
 		return nil, err
 	}
@@ -431,7 +424,7 @@
 	return ranger.Concat(rangers...), nil
 }
 
-func (s *Store) getWithLastSegment(ctx context.Context, path Path, object storj.Object) (rr ranger.Ranger, err error) {
+func (s *Store) getWithLastSegment(ctx context.Context, bucket, unencryptedKey string, object storj.Object) (rr ranger.Ranger, err error) {
 	defer mon.Task()(&ctx)(&err)
 
 	info, limits, err := s.metainfo.DownloadSegment(ctx, metainfo.DownloadSegmentParams{
